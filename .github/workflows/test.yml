name: test

on:
  push:
<<<<<<< HEAD
    branches: [main]
=======
    branches:
      - main
>>>>>>> efa42d49
  pull_request:
    branches:
      - main

jobs:
  pr:
    runs-on: ubuntu-latest

    steps:
      - uses: actions/checkout@v2
        with:
          fetch-depth: 0

      - name: npm-cache
        uses: actions/cache@v2
        with:
          path: ~/.npm
          key: ${{ runner.os }}-node-${{ env.cache-name }}-${{ hashFiles('package-lock.json') }}
          restore-keys: |
            ${{ runner.os }}-node-${{ env.cache-name }}
            ${{ runner.os }}-node

      - name: install
        run: npm ci

      - name: test
        run: npm run test:ci:coverage<|MERGE_RESOLUTION|>--- conflicted
+++ resolved
@@ -2,12 +2,8 @@
 
 on:
   push:
-<<<<<<< HEAD
-    branches: [main]
-=======
     branches:
       - main
->>>>>>> efa42d49
   pull_request:
     branches:
       - main
